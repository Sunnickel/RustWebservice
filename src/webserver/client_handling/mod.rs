--- conflicted
+++ resolved
@@ -456,10 +456,6 @@
             }
         };
 
-<<<<<<< HEAD
-        if std::mem::discriminant(&exact.method) != std::mem::discriminant(&request.method) {
-            return HTTPResponse::method_not_allowed();
-=======
         if let Some(exact) = routes.iter().find(|r| r.route == request.route) {
             if std::mem::discriminant(&exact.method) != std::mem::discriminant(&request.method) {
                 return Response::new(
@@ -474,7 +470,6 @@
                 Some(ResponseCodes::MethodNotAllowed),
                 None,
             );
->>>>>>> 6ffd62ef
         }
 
         match exact.route_type {
